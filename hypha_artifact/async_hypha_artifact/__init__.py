"""
Async HyphaArtifact module implements an fsspec-compatible interface for Hypha artifacts.

This module provides an async file-system like interface to interact with remote Hypha artifacts
using the fsspec specification, allowing for operations like reading, writing, listing,
and manipulating files stored in Hypha artifacts.
"""

import os
from typing import Self, Any

import httpx

from ._state import edit, commit
from ._io import (
    cat,
    fsspec_open,
    copy,
    cp,
    get,
    put,
    head,
)
from ._fs import (
    ls,
    listdir,
    info,
    exists,
    isdir,
    isfile,
    find,
    created,
    size,
    sizes,
    rm,
    delete,
    rm_file,
    mkdir,
    makedirs,
    rmdir,
    touch,
)


class AsyncHyphaArtifact:
    """
    AsyncHyphaArtifact provides an async fsspec-like interface for interacting with Hypha
    artifact storage.
    """

    token: str | None
    workspace: str | None
    artifact_alias: str
    artifact_url: str
    use_proxy: bool | None = None
<<<<<<< HEAD
    disable_ssl: bool = False
=======
    use_local_url: bool | None = None
>>>>>>> 59e0fd89
    _client: httpx.AsyncClient | None

    def __init__(
        self: Self,
        artifact_id: str,
        workspace: str | None = None,
        token: str | None = None,
        server_url: str | None = None,
        use_proxy: bool | None = None,
<<<<<<< HEAD
        disable_ssl: bool = False
=======
        use_local_url: bool | None = None,
>>>>>>> 59e0fd89
    ):
        """Initialize an AsyncHyphaArtifact instance."""
        if "/" in artifact_id:
            self.workspace, self.artifact_alias = artifact_id.split("/")
            if workspace:
                assert workspace == self.workspace, "Workspace mismatch"
        else:
            assert (
                workspace
            ), "Workspace must be provided if artifact_id does not include it"
            self.workspace = workspace
            self.artifact_alias = artifact_id
        self.token = token
        if server_url:
            self.artifact_url = f"{server_url}/public/services/artifact-manager"
        else:
            raise ValueError(
                "Server URL must be provided, e.g. https://hypha.aicell.io"
            )
        self._client = None
        self.ssl = False if disable_ssl else None

        env_proxy = os.getenv("HYPHA_USE_PROXY")
        if use_proxy is not None:
            self.use_proxy = use_proxy
        elif env_proxy is not None:
            self.use_proxy = env_proxy.lower() == "true"
        else:
            self.use_proxy = None

        env_local_url = os.getenv("HYPHA_USE_LOCAL_URL")
        if use_local_url is not None:
            self.use_local_url = use_local_url
        elif env_local_url is not None:
            self.use_local_url = env_local_url.lower() == "true"
        else:
            self.use_local_url = None

    async def __aenter__(self: Self) -> Self:
        """Async context manager entry."""
        self._client = httpx.AsyncClient(verify=self.ssl)
        return self

    async def __aexit__(self: Self, exc_type: Any, exc_val: Any, exc_tb: Any) -> None:
        """Async context manager exit."""
        await self.aclose()

    async def aclose(self: Self) -> None:
        """Explicitly close the httpx client and clean up resources."""
        if self._client:
            await self._client.aclose()
            self._client = None

    def get_client(self: Self) -> httpx.AsyncClient:
        """Get or create httpx client."""
        if self._client is None or self._client.is_closed:
            self._client = httpx.AsyncClient(verify=self.ssl)
        return self._client

    edit = edit
    commit = commit
    cat = cat
    open = fsspec_open
    copy = copy
    cp = cp
    get = get
    put = put
    head = head
    ls = ls
    listdir = listdir
    info = info
    exists = exists
    isdir = isdir
    isfile = isfile
    find = find
    created = created
    size = size
    sizes = sizes
    rm = rm
    delete = delete
    rm_file = rm_file
    mkdir = mkdir
    makedirs = makedirs
    rmdir = rmdir
    touch = touch<|MERGE_RESOLUTION|>--- conflicted
+++ resolved
@@ -53,11 +53,7 @@
     artifact_alias: str
     artifact_url: str
     use_proxy: bool | None = None
-<<<<<<< HEAD
     disable_ssl: bool = False
-=======
-    use_local_url: bool | None = None
->>>>>>> 59e0fd89
     _client: httpx.AsyncClient | None
 
     def __init__(
@@ -67,11 +63,7 @@
         token: str | None = None,
         server_url: str | None = None,
         use_proxy: bool | None = None,
-<<<<<<< HEAD
         disable_ssl: bool = False
-=======
-        use_local_url: bool | None = None,
->>>>>>> 59e0fd89
     ):
         """Initialize an AsyncHyphaArtifact instance."""
         if "/" in artifact_id:
