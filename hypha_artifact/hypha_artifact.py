--- conflicted
+++ resolved
@@ -41,13 +41,8 @@
         The workspace identifier associated with the artifact.
     token : str | None
         The authentication token for accessing the artifact service.
-<<<<<<< HEAD
-    service_url : str | None
-        The base URL for the Hypha artifact manager service.
-=======
     server_url : str | None
         The base URL for the Hypha server.
->>>>>>> a2ab2881
     use_proxy : bool | None
         Whether to use a proxy for HTTP requests.
 
@@ -71,11 +66,7 @@
         artifact_id: str,
         workspace: str | None = None,
         token: str | None = None,
-<<<<<<< HEAD
-        service_url: str | None = None,
-=======
         server_url: str | None = None,
->>>>>>> a2ab2881
         use_proxy: bool | None = None,
     ):
         """Initialize a HyphaArtifact instance.
