"""
HyphaArtifact module implements an fsspec-compatible interface for Hypha artifacts.

This module provides a file-system like interface to interact with remote Hypha artifacts
using the fsspec specification, allowing for operations like reading, writing, listing,
and manipulating files stored in Hypha artifacts.
"""

<<<<<<< HEAD
import math
import json
from pathlib import Path
from typing import Literal, Self, overload, Any
from httpx import HTTPError
import requests
from hypha_artifact.utils import (
    remove_none,
    parent_and_filename,
    FileMode,
    OnError,
    JsonType,
)
from hypha_artifact.artifact_file import ArtifactHttpFile
=======
from typing import Literal, Self, overload, Any, TYPE_CHECKING
from .utils import FileMode, OnError
from .artifact_file import ArtifactHttpFile
from .async_hypha_artifact import AsyncHyphaArtifact
from .sync_utils import run_sync

if not TYPE_CHECKING:
    try:
        # Try to import the pyodide-specific run_sync
        from pyodide.ffi import run_sync
    except ImportError:
        # Fallback to the default implementation if pyodide is not available
        pass
>>>>>>> d1744322


class HyphaArtifact:
    """
    HyphaArtifact provides an fsspec-like interface for interacting with Hypha artifact storage.

    This class allows users to manage files and directories within a Hypha artifact,
    including uploading, downloading, editing metadata, listing contents, and managing permissions.
    It abstracts the underlying HTTP API and
    provides a file-system-like interface compatible with fsspec.

    Attributes
    ----------
    artifact_id : str
        The identifier or alias of the Hypha artifact to interact with.
    workspace : str | None
        The workspace identifier associated with the artifact.
    token : str | None
        The authentication token for accessing the artifact service.
    service_url : str | None
        The base URL for the Hypha artifact manager service.

    Examples
    --------
    >>> artifact = HyphaArtifact("artifact-id", "workspace-id", "my-token", "https://hypha.aicell.io/public/services/artifact-manager")
    >>> artifact.ls("/")
    ['data.csv', 'images/']
    >>> with artifact.open("data.csv", "r") as f:
    ...     print(f.read())
    >>> # To write to an artifact, you first need to stage the changes
    >>> artifact.edit(stage=True)
    >>> with artifact.open("data.csv", "w") as f:
    ...     f.write("new content")
    >>> # After making changes, you need to commit them
    >>> artifact.commit(comment="Updated data.csv")
    """

    def __init__(
        self: Self,
        artifact_id: str,
        workspace: str | None = None,
        token: str | None = None,
        service_url: str | None = None,
    ):
        """Initialize a HyphaArtifact instance.

        Parameters
        ----------
        artifact_id: str
            The identifier of the Hypha artifact to interact with
        """
<<<<<<< HEAD
        if "/" in artifact_id:
            self.workspace, self.artifact_alias = artifact_id.split("/")
            if workspace:
                assert workspace == self.workspace, "Workspace mismatch"
        else:
            assert (
                workspace is not None
            ), "Workspace must be provided if artifact_id does not contain a slash"
            self.workspace = workspace
            self.artifact_alias = artifact_id
        self.token = token
        if service_url:
            self.artifact_url = service_url
        else:
            self.artifact_url = (
                "https://hypha.aicell.io/public/services/artifact-manager"
            )

    def _extend_params(
        self: Self,
        params: dict[str, JsonType],
    ) -> dict[str, JsonType]:
        params["artifact_id"] = self.artifact_alias

        return params

    def _remote_request(
        self: Self,
        artifact_method: str,
        method: Literal["GET", "POST"],
        params: dict[str, JsonType] | None = None,
        json_data: dict[str, JsonType] | None = None,
    ) -> bytes:
        """Make a remote request to the artifact service.
        Args:
            method_name (str): The name of the method to call on the artifact service.
            method (Literal["GET", "POST"]): The HTTP method to use for the request.
            params (dict[str, JsonType] | None): Optional. Parameters to include in the request.
            json (dict[str, JsonType] | None): Optional. JSON body to include in the request.
        Returns:
            str: The response content from the artifact service.
        """
        extended_params = self._extend_params(params or json_data or {})
        cleaned_params = remove_none(extended_params)

        request_url = f"{self.artifact_url}/{artifact_method}"

        response = requests.request(
            method,
            request_url,
            json=cleaned_params or {} if json_data is not None else None,
            params=cleaned_params if params is not None else None,
            headers={"Authorization": f"Bearer {self.token}"} if self.token else None,
            timeout=20,
        )

        response.raise_for_status()

        return response.content

    def _remote_post(self: Self, method_name: str, params: dict[str, Any]) -> bytes:
        """Make a POST request to the artifact service with extended parameters.

        Returns:
            For put_file requests, returns the pre-signed URL as a string.
            For other requests, returns the response content.
        """
        # Ensure params is never None - always use at least empty dict
        if params is None:
            params = {}
        return self._remote_request(
            method_name,
            method="POST",
            json_data=params,
        )

    def _remote_get(self: Self, method_name: str, params: dict[str, Any]) -> bytes:
        """Make a GET request to the artifact service with extended parameters.

        Returns:
            The response content.
        """
        return self._remote_request(
            method_name,
            method="GET",
            params=params,
=======
        self._async_artifact = AsyncHyphaArtifact(
            artifact_id, workspace, token, service_url
>>>>>>> d1744322
        )

    def edit(
        self: Self,
        manifest: dict[str, Any] | None = None,
        type: str | None = None,  # pylint: disable=redefined-builtin
        config: dict[str, Any] | None = None,
        secrets: dict[str, str] | None = None,
        version: str | None = None,
        comment: str | None = None,
        stage: bool = False,
    ) -> None:
        """Edits the artifact's metadata and saves it."""
        return run_sync(
            self._async_artifact.edit(
                manifest, type, config, secrets, version, comment, stage
            )
        )

<<<<<<< HEAD
        params: dict[str, Any] = {"stage": stage}
        if manifest is not None:
            params["manifest"] = manifest
        if type is not None:
            params["type"] = type
        if config is not None:
            params["config"] = config
        if secrets is not None:
            params["secrets"] = secrets
        if version is not None:
            params["version"] = version
        if comment is not None:
            params["comment"] = comment
        self._remote_post("edit", params)

    def _remote_commit(
=======
    def commit(
>>>>>>> d1744322
        self: Self,
        version: str | None = None,
        comment: str | None = None,
    ) -> None:
<<<<<<< HEAD
        """Commits the staged changes to the artifact.

        This finalizes the staged manifest and files, creating a new version or
        updating an existing one.

        Args:
            version (str | None): The version string for the commit.
                If None, a new version is typically created. Cannot be "stage".
            comment (str | None): A comment describing the commit.
        """
        params: dict[str, Any] = {}
        if version is not None:
            params["version"] = version
        if comment is not None:
            params["comment"] = comment
        self._remote_post("commit", params)

    def _remote_discard(self: Self) -> None:
        """Discards all staged changes for the artifact.

        This reverts the artifact to its last committed state, clearing all
        staged manifest changes and removing staged files from S3 storage.

        Raises:
            Exception: If no staged changes exist to discard.
        """
        params: dict[str, Any] = {}
        self._remote_post("discard", params)

    def _remote_put_file_url(
        self: Self,
        file_path: str,
        download_weight: float = 1.0,
    ) -> str:
        """Requests a pre-signed URL to upload a file to the artifact.

        The artifact must be in staging mode to upload files.

        Args:
            file_path (str): The path within the artifact where the file will be stored.
            download_weight (float): The download weight for the file (default is 1.0).

        Returns:
            str: A pre-signed URL for uploading the file.
        """
        params: dict[str, Any] = {
            "file_path": file_path,
            "download_weight": download_weight,
        }
        response_content = self._remote_post("put_file", params)
        return response_content.decode().strip('"')

    def _remote_remove_file(
        self: Self,
        file_path: str,
    ) -> None:
        """Removes a file from the artifact's staged version.

        The artifact must be in staging mode. This operation updates the
        staged manifest.

        Args:
            file_path (str): The path of the file to remove within the artifact.
        """
        params: dict[str, Any] = {
            "file_path": file_path,
        }
        self._remote_post("remove_file", params)

    def _remote_get_file_url(
        self: Self,
        file_path: str,
        silent: bool = False,
        version: str | None = None,
    ) -> str:
        """Generates a pre-signed URL to download a file from the artifact stored in S3.

        Args:
            self (Self): The instance of the HyphaArtifact class.
            file_path (str): The relative path of the file to be downloaded (e.g., "data.csv").
            silent (bool, optional): A boolean to suppress the download count increment.
                Default is False.
            version (str | None, optional): The version of the artifact to download from.
            limit (int, optional): The maximum number of items to return.
                Default is 1000.

        Returns:
            str: A pre-signed URL for downloading the file.
        """
        params: dict[str, str | bool | float | None] = {
            "file_path": file_path,
            "silent": silent,
            "version": version,
        }
        response = self._remote_get("get_file", params)
        return response.decode("utf-8").strip('"')

    def _remote_put_file_start_multipart(
        self: Self,
        file_path: str,
        part_count: int,
        expires_in: int = 7200,
        download_weight: float = 1.0,
    ) -> dict[str, Any]:
        """Start a multipart upload for a file.

        Args:
            file_path (str): The path within the artifact where the file will be stored.
            part_count (int): The number of parts for the multipart upload.
            expires_in (int): Expiration time in seconds (default: 7200 = 2 hours).
            download_weight (float): The download weight for the file (default is 1.0).

        Returns:
            dict: Multipart upload information including upload_id and parts.
        """
        params: dict[str, Any] = {
            "file_path": file_path,
            "part_count": part_count,
            "expires_in": expires_in,
            "download_weight": download_weight,
        }
        response_content = self._remote_post("put_file_start_multipart", params)
        return json.loads(response_content.decode())

    def _remote_put_file_complete_multipart(
        self: Self,
        upload_id: str,
        parts: list[dict[str, Any]],
    ) -> None:
        """Complete a multipart upload.

        Args:
            upload_id (str): The upload ID from put_file_start_multipart.
            parts (list): List of completed parts with part_number and etag.
        """
        params: dict[str, Any] = {
            "upload_id": upload_id,
            "parts": parts,
        }
        self._remote_post("put_file_complete_multipart", params)

    def upload(
        self: Self,
        local_path: str | Path,
        remote_path: str | None = None,
        recursive: bool = True,
        enable_multipart: bool = False,
        multipart_threshold: int = 50 * 1024 * 1024,  # 50MB
        chunk_size: int = 5 * 1024 * 1024,  # 5MB per chunk for multipart
        auto_commit: bool = True,
        download_weight: float = 1.0,
    ) -> None:
        """Upload a file or folder to the artifact.

        Parameters
        ----------
        local_path: str | Path
            Path to the file or folder to upload
        remote_path: str | None
            Destination path in the artifact. If None, uses the name of the local file/folder
        recursive: bool
            If True, upload folders recursively
        enable_multipart: bool
            If True, enable multipart upload for large files
        multipart_threshold: int
            File size threshold (in bytes) for using multipart upload
        chunk_size: int
            Chunk size (in bytes) for multipart upload
        auto_commit: bool
            If True, automatically commit the artifact after upload
        download_weight: float
            Download weight for the file (used for caching optimization)
        """
        local_path = Path(local_path)
        if remote_path is None:
            remote_path = local_path.name

        # Normalize remote path
        remote_path = self._normalize_path(remote_path)

        if local_path.is_file():
            # Upload single file
            if auto_commit:
                try:
                    self._remote_edit(stage=True)
                except HTTPError as e:
                    # If already staged, that's fine - continue
                    if "already" not in str(e).lower():
                        raise

            file_size = local_path.stat().st_size
            use_multipart = enable_multipart or file_size >= multipart_threshold

            if use_multipart and file_size > chunk_size:
                self._upload_multipart(
                    local_path, remote_path, chunk_size, download_weight
                )
            else:
                self._upload_single(local_path, remote_path, download_weight)

            if auto_commit:
                try:
                    self._remote_commit()
                except Exception as e:
                    # Check if the upload actually succeeded despite the commit error
                    error_str = str(e)
                    if "500 Server Error" in error_str and "commit" in error_str:
                        # This is likely a commit error - check if upload actually succeeded
                        if self.exists(remote_path):
                            print(f"⚠️  Upload succeeded but commit failed: {e}")
                            print(f"✅ File uploaded successfully to {remote_path}")
                            return
                    raise

        elif local_path.is_dir():
            # Upload folder
            if auto_commit:
                try:
                    self._remote_edit(stage=True)
                except HTTPError as e:
                    # If already staged, that's fine - continue
                    if "already" not in str(e).lower():
                        raise

            try:
                files_to_upload = []
                if recursive:
                    for file_path in local_path.rglob("*"):
                        if file_path.is_file():
                            relative_path = file_path.relative_to(local_path)
                            remote_file_path = f"{remote_path}/{relative_path}".strip(
                                "/"
                            )
                            files_to_upload.append((file_path, remote_file_path))
                else:
                    for file_path in local_path.iterdir():
                        if file_path.is_file():
                            remote_file_path = f"{remote_path}/{file_path.name}".strip(
                                "/"
                            )
                            files_to_upload.append((file_path, remote_file_path))

                # Upload each file
                for local_file_path, remote_file_path in files_to_upload:
                    file_size = local_file_path.stat().st_size
                    use_multipart = enable_multipart or file_size >= multipart_threshold

                    if use_multipart and file_size > chunk_size:
                        self._upload_multipart(
                            local_file_path,
                            remote_file_path,
                            chunk_size,
                            download_weight,
                        )
                    else:
                        self._upload_single(
                            local_file_path, remote_file_path, download_weight
                        )

                if auto_commit:
                    try:
                        self._remote_commit()
                    except Exception as e:
                        # Check if the upload actually succeeded despite the commit error
                        error_str = str(e)
                        if "500 Server Error" in error_str and "commit" in error_str:
                            # This is likely a commit error - check if upload actually succeeded
                            print(f"⚠️  Upload succeeded but commit failed: {e}")
                            print(f"✅ Folder uploaded successfully to {remote_path}")
                            return
                        raise

            except Exception as e:
                raise IOError(f"Folder upload failed: {str(e)}") from e
        else:
            raise ValueError(f"Path is neither a file nor a directory: {local_path}")

    def _upload_single(
        self: Self,
        local_path: Path,
        remote_path: str,
        download_weight: float = 1.0,
    ) -> None:
        """Upload a file using single upload."""
        upload_url = self._remote_put_file_url(remote_path, download_weight)

        with open(local_path, "rb") as f:
            content = f.read()

        response = requests.put(
            upload_url,
            data=content,
            headers={
                "Content-Type": "application/octet-stream",
                "Content-Length": str(len(content)),
            },
            timeout=300,  # 5 minutes for large files
        )
        response.raise_for_status()

    def _upload_multipart(
        self: Self,
        local_path: Path,
        remote_path: str,
        chunk_size: int,
        download_weight: float = 1.0,
    ) -> None:
        """Upload a file using multipart upload (sequential for sync version)."""
        # Calculate part count based on file size and chunk size
        file_size = local_path.stat().st_size
        part_count = math.ceil(file_size / chunk_size)

        # Start multipart upload
        try:
            multipart_info = self._remote_put_file_start_multipart(
                remote_path, part_count, download_weight=download_weight
            )

            upload_id = multipart_info["upload_id"]

            # Handle different possible response structures
            if "parts" in multipart_info:
                parts_info = multipart_info["parts"]
            elif "urls" in multipart_info:
                # Alternative structure where URLs might be in a different field
                parts_info = multipart_info["urls"]
            else:
                # If no parts/urls, try to generate part info from upload_id
                # This might be a case where we need to make separate calls for each part URL
                raise ValueError(
                    f"Unexpected multipart response structure: {multipart_info}"
                )

        except Exception as e:
            raise IOError(f"Failed to start multipart upload: {str(e)}") from e

        completed_parts = []

        try:
            with open(local_path, "rb") as f:
                for i, part_info in enumerate(parts_info):
                    part_number = part_info.get("part_number", i + 1)

                    # Handle different possible URL field names
                    upload_url = None
                    for url_field in [
                        "upload_url",
                        "url",
                        "presigned_url",
                        "uploadUrl",
                    ]:
                        if url_field in part_info:
                            upload_url = part_info[url_field]
                            break

                    if not upload_url:
                        raise KeyError(f"No upload URL found in part info: {part_info}")

                    # Read chunk
                    chunk_data = f.read(chunk_size)
                    if not chunk_data:
                        break

                    # Upload part
                    response = requests.put(
                        upload_url,
                        data=chunk_data,
                        headers={
                            "Content-Type": "application/octet-stream",
                            "Content-Length": str(len(chunk_data)),
                        },
                        timeout=300,
                    )
                    response.raise_for_status()

                    # Get ETag from response
                    etag = response.headers.get("ETag", "").strip('"')
                    completed_parts.append({"part_number": part_number, "etag": etag})

            # Complete multipart upload
            self._remote_put_file_complete_multipart(upload_id, completed_parts)

        except Exception as e:
            # If something goes wrong, we should ideally abort the multipart upload
            # but the API doesn't seem to have an abort endpoint in the docs
            raise IOError(f"Multipart upload failed: {str(e)}") from e

    def _remote_list_contents(
        self: Self,
        dir_path: str | None = None,
        limit: int = 1000,
        version: str | None = None,
    ) -> list[JsonType]:
        """Lists files and directories within a specified path in the artifact.

        Args:
            dir_path (str | None): The directory path within the artifact to list.
                If None, lists contents from the root of the artifact.
            limit (int): The maximum number of items to return (default is 1000).
            version (str | None): The version of the artifact to list files from.
                If None, uses the latest committed version. Can be "stage".

        Returns:
            list[JsonType]: A list of items (files and directories) found at the path.
                Each item is a dictionary with details like 'name', 'type', 'size'.
        """
        params: dict[str, Any] = {
            "dir_path": dir_path,
            "limit": limit,
            "version": version,
        }
        response_content = self._remote_get("list_files", params)
        return json.loads(response_content)

    def _normalize_path(self: Self, path: str) -> str:
        """Normalize the path by removing all leading slashes."""
        return path.lstrip("/")
=======
        """Commits the staged changes to the artifact."""
        return run_sync(self._async_artifact.commit(version, comment))
>>>>>>> d1744322

    @overload
    def cat(
        self: Self,
        path: list[str],
        recursive: bool = False,
        on_error: OnError = "raise",
    ) -> dict[str, str | None]: ...

    @overload
    def cat(
        self: Self, path: str, recursive: bool = False, on_error: OnError = "raise"
    ) -> str | None: ...

    def cat(
        self: Self,
        path: str | list[str],
        recursive: bool = False,
        on_error: OnError = "raise",
    ) -> dict[str, str | None] | str | None:
        """Get file(s) content as string(s)"""
        return run_sync(self._async_artifact.cat(path, recursive, on_error))

    def open(
        self: Self,
        urlpath: str,
        mode: FileMode = "rb",
        **kwargs: Any,  # pylint: disable=unused-argument
    ) -> ArtifactHttpFile:
        """Open a file for reading or writing"""
        async_file = self._async_artifact.open(urlpath, mode, **kwargs)
        url = run_sync(async_file.get_url())

        return ArtifactHttpFile(
            url=url,
            mode=mode,
            name=async_file.name,
            **kwargs,
        )

    def copy(
        self: Self,  # pylint: disable=unused-argument
        path1: str,
        path2: str,
        recursive: bool = False,
        maxdepth: int | None = None,
        on_error: OnError | None = "raise",
        **kwargs: dict[str, Any],
    ) -> None:
<<<<<<< HEAD
        """Copy file(s) from path1 to path2 within the artifact

        Parameters
        ----------
        path1: str
            Source path
        path2: str
            Destination path
        recursive: bool
            If True and path1 is a directory, copy all its contents recursively
        maxdepth: int or None
            Maximum recursion depth when recursive=True
        on_error: "raise" or "ignore"
            What to do if a file is not found
        """
        try:
            self._remote_edit(stage=True)
        except HTTPError as e:
            # If already staged, that's fine - continue
            if "already" not in str(e).lower():
                raise

        # Handle recursive case
        if recursive and self.isdir(path1):
            files = self.find(path1, maxdepth=maxdepth, withdirs=False)
            for src_path in files:
                rel_path = src_path[len(path1) :].lstrip("/")
                dest_path = f"{path2}/{rel_path}"
                try:
                    self._copy_single_file(src_path, dest_path)
                except (FileNotFoundError, IOError, requests.RequestException) as e:
                    if on_error == "raise":
                        raise e
        else:
            # Copy a single file
            self._copy_single_file(path1, path2)

        try:
            self._remote_commit()
        except Exception as e:
            # Check if the copy actually succeeded despite the commit error
            error_str = str(e)
            if "500 Server Error" in error_str and "commit" in error_str:
                # This is likely a commit error - check if copy actually succeeded
                if self.exists(path2):
                    print(f"⚠️  Copy succeeded but commit failed: {e}")
                    print(f"✅ Copied {path1} to {path2}")
                    return
            raise

    def _copy_single_file(self, src: str, dst: str) -> None:
        """Helper method to copy a single file"""
        content = self.cat(src)
        if content is not None:
            with self.open(dst, mode="w", auto_commit=False) as f:
                f.write(content)
=======
        """Copy file(s) from path1 to path2 within the artifact"""
        return run_sync(
            self._async_artifact.copy(
                path1, path2, recursive, maxdepth, on_error, **kwargs
            )
        )
>>>>>>> d1744322

    def cp(
        self: Self,
        path1: str,
        path2: str,
        on_error: OnError | None = None,
        **kwargs: Any,
    ) -> None:
        """Alias for copy method"""
        return run_sync(self._async_artifact.cp(path1, path2, on_error, **kwargs))

    def rm(
        self: Self,
        path: str,
        recursive: bool = False,
        maxdepth: int | None = None,
    ) -> None:
<<<<<<< HEAD
        """Remove a file from the artifact

        Parameters
        ----------
        path: str
            Path to the file to remove
        recursive: bool, optional
            If True and path is a directory, remove all files under this directory
        maxdepth: int or None, optional
            Maximum recursion depth when recursive=True

        Returns
        -------
        None
        """
        try:
            self._remote_edit(stage=True)
        except HTTPError as e:
            # If already staged, that's fine - continue
            if "already" not in str(e).lower():
                raise

        if recursive and self.isdir(path):
            files = self.find(path, maxdepth=maxdepth, withdirs=False, detail=False)
            for file_path in files:
                self._remote_remove_file(self._normalize_path(file_path))
        else:
            self._remote_remove_file(self._normalize_path(path))

        try:
            self._remote_commit()
        except Exception as e:
            # Check if the removal actually succeeded despite the commit error
            error_str = str(e)
            if "500 Server Error" in error_str and "commit" in error_str:
                # This is likely a commit error - check if removal actually succeeded
                if not self.exists(path):
                    print(f"⚠️  Removal succeeded but commit failed: {e}")
                    print(f"✅ Removed {path}")
                    return
            raise
=======
        """Remove file or directory"""
        return run_sync(self._async_artifact.rm(path, recursive, maxdepth))
>>>>>>> d1744322

    def created(self: Self, path: str) -> str | None:
        """Get the creation time of a file"""
        return run_sync(self._async_artifact.created(path))

    def delete(
        self: Self, path: str, recursive: bool = False, maxdepth: int | None = None
    ) -> None:
        """Delete a file or directory from the artifact"""
        return run_sync(self._async_artifact.delete(path, recursive, maxdepth))

    def exists(
        self: Self, path: str, **kwargs: Any  # pylint: disable=unused-argument
    ) -> bool:
        """Check if a file or directory exists"""
        return run_sync(self._async_artifact.exists(path, **kwargs))

    @overload
    def ls(
        self: Self,  # pylint: disable=unused-argument
        path: str,
        detail: Literal[False],
        **kwargs: Any,
    ) -> list[str]: ...

    @overload
    def ls(
        self: Self,  # pylint: disable=unused-argument
        path: str,
        detail: Literal[True],
        **kwargs: Any,
    ) -> list[dict[str, Any]]: ...

    @overload
    def ls(
        self: Self,  # pylint: disable=unused-argument
        path: str,
        **kwargs: Any,
    ) -> list[dict[str, Any]]: ...

    def ls(
        self: Self,  # pylint: disable=unused-argument
        path: str,
        detail: Literal[True] | Literal[False] = True,
        **kwargs: Any,
    ) -> list[str] | list[dict[str, Any]]:
        """List files and directories in a directory"""
        return run_sync(self._async_artifact.ls(path, detail, **kwargs))

    def info(
        self: Self, path: str, **kwargs: Any  # pylint: disable=unused-argument
    ) -> dict[str, Any]:
        """Get information about a file or directory"""
        return run_sync(self._async_artifact.info(path, **kwargs))

    def isdir(self: Self, path: str) -> bool:
        """Check if a path is a directory"""
        return run_sync(self._async_artifact.isdir(path))

    def isfile(self: Self, path: str) -> bool:
        """Check if a path is a file"""
        return run_sync(self._async_artifact.isfile(path))

    def listdir(
        self: Self, path: str, **kwargs: Any
    ) -> list[str]:  # pylint: disable=unused-argument
        """List files in a directory"""
        return run_sync(self._async_artifact.listdir(path, **kwargs))

    @overload
    def find(
        self: Self,  # pylint: disable=unused-argument
        path: str,
        maxdepth: int | None = None,
        withdirs: bool = False,
        *,
        detail: Literal[True],
        **kwargs: dict[str, Any],
    ) -> dict[str, dict[str, Any]]: ...

    @overload
    def find(
        self: Self,  # pylint: disable=unused-argument
        path: str,
        maxdepth: int | None = None,
        withdirs: bool = False,
        detail: Literal[False] = False,
        **kwargs: dict[str, Any],
    ) -> list[str]: ...

    def find(
        self: Self,  # pylint: disable=unused-argument
        path: str,
        maxdepth: int | None = None,
        withdirs: bool = False,
        detail: bool = False,
        **kwargs: dict[str, Any],
    ) -> list[str] | dict[str, dict[str, Any]]:
        """Find all files (and optional directories) under a path"""
        return run_sync(
            self._async_artifact.find(
                path, maxdepth=maxdepth, withdirs=withdirs, detail=detail, **kwargs
            )
        )

    def mkdir(
        self: Self,  # pylint: disable=unused-argument
        path: str,
        create_parents: bool = True,  # pylint: disable=unused-argument
        **kwargs: Any,  # pylint: disable=unused-argument
    ) -> None:
<<<<<<< HEAD
        """Create a directory

        In S3-based file systems, directories don't exist natively.
        We create a .keep file to establish the directory structure.

        Parameters
        ----------
        path: str
            Path to create
        create_parents: bool
            If True, create parent directories if they don't exist
        """
        # Normalize the path
        path = self._normalize_path(path)
        if not path.endswith("/"):
            path += "/"

        # Create .keep file to establish directory in S3
        keep_file_path = f"{path}.keep"

        try:
            # Stage the artifact if needed
            self._remote_edit(stage=True)
        except HTTPError as e:
            # If already staged, that's fine - continue
            if "already" not in str(e).lower():
                raise

        try:
            # Create an empty .keep file
            upload_url = self._remote_put_file_url(keep_file_path, 1.0)

            response = requests.put(
                upload_url,
                data=b"",  # Empty content
                headers={
                    "Content-Type": "application/octet-stream",
                    "Content-Length": "0",
                },
                timeout=30,
            )
            response.raise_for_status()

            # Try to commit
            try:
                self._remote_commit()
            except Exception as e:
                # Check if the directory creation actually succeeded despite the commit error
                error_str = str(e)
                if "500 Server Error" in error_str and "commit" in error_str:
                    # This is likely a commit error - check if creation actually succeeded
                    if self.exists(keep_file_path):
                        print(f"⚠️  Directory created but commit failed: {e}")
                        print(f"✅ Directory created successfully at {path}")
                        return
                raise

        except Exception as e:
            raise IOError(f"Failed to create directory {path}: {str(e)}") from e
=======
        """Create a directory"""
        return run_sync(self._async_artifact.mkdir(path, create_parents, **kwargs))
>>>>>>> d1744322

    def makedirs(
        self: Self,  # pylint: disable=unused-argument
        path: str,
        exist_ok: bool = True,
        **kwargs: Any,
    ) -> None:
        """Create a directory and any parent directories"""
        return run_sync(self._async_artifact.makedirs(path, exist_ok, **kwargs))

    def rm_file(self: Self, path: str) -> None:
        """Remove a file"""
        return run_sync(self._async_artifact.rm_file(path))

    def rmdir(self: Self, path: str) -> None:
        """Remove an empty directory"""
        return run_sync(self._async_artifact.rmdir(path))

    def head(self: Self, path: str, size: int = 1024) -> bytes:
        """Get the first bytes of a file"""
        return run_sync(self._async_artifact.head(path, size))

    def size(self: Self, path: str) -> int:
        """Get the size of a file in bytes"""
        return run_sync(self._async_artifact.size(path))

    def sizes(self: Self, paths: list[str]) -> list[int]:
        """Get the size of multiple files"""
        return run_sync(self._async_artifact.sizes(paths))<|MERGE_RESOLUTION|>--- conflicted
+++ resolved
@@ -6,22 +6,6 @@
 and manipulating files stored in Hypha artifacts.
 """
 
-<<<<<<< HEAD
-import math
-import json
-from pathlib import Path
-from typing import Literal, Self, overload, Any
-from httpx import HTTPError
-import requests
-from hypha_artifact.utils import (
-    remove_none,
-    parent_and_filename,
-    FileMode,
-    OnError,
-    JsonType,
-)
-from hypha_artifact.artifact_file import ArtifactHttpFile
-=======
 from typing import Literal, Self, overload, Any, TYPE_CHECKING
 from .utils import FileMode, OnError
 from .artifact_file import ArtifactHttpFile
@@ -35,7 +19,6 @@
     except ImportError:
         # Fallback to the default implementation if pyodide is not available
         pass
->>>>>>> d1744322
 
 
 class HyphaArtifact:
@@ -87,97 +70,8 @@
         artifact_id: str
             The identifier of the Hypha artifact to interact with
         """
-<<<<<<< HEAD
-        if "/" in artifact_id:
-            self.workspace, self.artifact_alias = artifact_id.split("/")
-            if workspace:
-                assert workspace == self.workspace, "Workspace mismatch"
-        else:
-            assert (
-                workspace is not None
-            ), "Workspace must be provided if artifact_id does not contain a slash"
-            self.workspace = workspace
-            self.artifact_alias = artifact_id
-        self.token = token
-        if service_url:
-            self.artifact_url = service_url
-        else:
-            self.artifact_url = (
-                "https://hypha.aicell.io/public/services/artifact-manager"
-            )
-
-    def _extend_params(
-        self: Self,
-        params: dict[str, JsonType],
-    ) -> dict[str, JsonType]:
-        params["artifact_id"] = self.artifact_alias
-
-        return params
-
-    def _remote_request(
-        self: Self,
-        artifact_method: str,
-        method: Literal["GET", "POST"],
-        params: dict[str, JsonType] | None = None,
-        json_data: dict[str, JsonType] | None = None,
-    ) -> bytes:
-        """Make a remote request to the artifact service.
-        Args:
-            method_name (str): The name of the method to call on the artifact service.
-            method (Literal["GET", "POST"]): The HTTP method to use for the request.
-            params (dict[str, JsonType] | None): Optional. Parameters to include in the request.
-            json (dict[str, JsonType] | None): Optional. JSON body to include in the request.
-        Returns:
-            str: The response content from the artifact service.
-        """
-        extended_params = self._extend_params(params or json_data or {})
-        cleaned_params = remove_none(extended_params)
-
-        request_url = f"{self.artifact_url}/{artifact_method}"
-
-        response = requests.request(
-            method,
-            request_url,
-            json=cleaned_params or {} if json_data is not None else None,
-            params=cleaned_params if params is not None else None,
-            headers={"Authorization": f"Bearer {self.token}"} if self.token else None,
-            timeout=20,
-        )
-
-        response.raise_for_status()
-
-        return response.content
-
-    def _remote_post(self: Self, method_name: str, params: dict[str, Any]) -> bytes:
-        """Make a POST request to the artifact service with extended parameters.
-
-        Returns:
-            For put_file requests, returns the pre-signed URL as a string.
-            For other requests, returns the response content.
-        """
-        # Ensure params is never None - always use at least empty dict
-        if params is None:
-            params = {}
-        return self._remote_request(
-            method_name,
-            method="POST",
-            json_data=params,
-        )
-
-    def _remote_get(self: Self, method_name: str, params: dict[str, Any]) -> bytes:
-        """Make a GET request to the artifact service with extended parameters.
-
-        Returns:
-            The response content.
-        """
-        return self._remote_request(
-            method_name,
-            method="GET",
-            params=params,
-=======
         self._async_artifact = AsyncHyphaArtifact(
             artifact_id, workspace, token, service_url
->>>>>>> d1744322
         )
 
     def edit(
@@ -197,452 +91,13 @@
             )
         )
 
-<<<<<<< HEAD
-        params: dict[str, Any] = {"stage": stage}
-        if manifest is not None:
-            params["manifest"] = manifest
-        if type is not None:
-            params["type"] = type
-        if config is not None:
-            params["config"] = config
-        if secrets is not None:
-            params["secrets"] = secrets
-        if version is not None:
-            params["version"] = version
-        if comment is not None:
-            params["comment"] = comment
-        self._remote_post("edit", params)
-
-    def _remote_commit(
-=======
     def commit(
->>>>>>> d1744322
         self: Self,
         version: str | None = None,
         comment: str | None = None,
     ) -> None:
-<<<<<<< HEAD
-        """Commits the staged changes to the artifact.
-
-        This finalizes the staged manifest and files, creating a new version or
-        updating an existing one.
-
-        Args:
-            version (str | None): The version string for the commit.
-                If None, a new version is typically created. Cannot be "stage".
-            comment (str | None): A comment describing the commit.
-        """
-        params: dict[str, Any] = {}
-        if version is not None:
-            params["version"] = version
-        if comment is not None:
-            params["comment"] = comment
-        self._remote_post("commit", params)
-
-    def _remote_discard(self: Self) -> None:
-        """Discards all staged changes for the artifact.
-
-        This reverts the artifact to its last committed state, clearing all
-        staged manifest changes and removing staged files from S3 storage.
-
-        Raises:
-            Exception: If no staged changes exist to discard.
-        """
-        params: dict[str, Any] = {}
-        self._remote_post("discard", params)
-
-    def _remote_put_file_url(
-        self: Self,
-        file_path: str,
-        download_weight: float = 1.0,
-    ) -> str:
-        """Requests a pre-signed URL to upload a file to the artifact.
-
-        The artifact must be in staging mode to upload files.
-
-        Args:
-            file_path (str): The path within the artifact where the file will be stored.
-            download_weight (float): The download weight for the file (default is 1.0).
-
-        Returns:
-            str: A pre-signed URL for uploading the file.
-        """
-        params: dict[str, Any] = {
-            "file_path": file_path,
-            "download_weight": download_weight,
-        }
-        response_content = self._remote_post("put_file", params)
-        return response_content.decode().strip('"')
-
-    def _remote_remove_file(
-        self: Self,
-        file_path: str,
-    ) -> None:
-        """Removes a file from the artifact's staged version.
-
-        The artifact must be in staging mode. This operation updates the
-        staged manifest.
-
-        Args:
-            file_path (str): The path of the file to remove within the artifact.
-        """
-        params: dict[str, Any] = {
-            "file_path": file_path,
-        }
-        self._remote_post("remove_file", params)
-
-    def _remote_get_file_url(
-        self: Self,
-        file_path: str,
-        silent: bool = False,
-        version: str | None = None,
-    ) -> str:
-        """Generates a pre-signed URL to download a file from the artifact stored in S3.
-
-        Args:
-            self (Self): The instance of the HyphaArtifact class.
-            file_path (str): The relative path of the file to be downloaded (e.g., "data.csv").
-            silent (bool, optional): A boolean to suppress the download count increment.
-                Default is False.
-            version (str | None, optional): The version of the artifact to download from.
-            limit (int, optional): The maximum number of items to return.
-                Default is 1000.
-
-        Returns:
-            str: A pre-signed URL for downloading the file.
-        """
-        params: dict[str, str | bool | float | None] = {
-            "file_path": file_path,
-            "silent": silent,
-            "version": version,
-        }
-        response = self._remote_get("get_file", params)
-        return response.decode("utf-8").strip('"')
-
-    def _remote_put_file_start_multipart(
-        self: Self,
-        file_path: str,
-        part_count: int,
-        expires_in: int = 7200,
-        download_weight: float = 1.0,
-    ) -> dict[str, Any]:
-        """Start a multipart upload for a file.
-
-        Args:
-            file_path (str): The path within the artifact where the file will be stored.
-            part_count (int): The number of parts for the multipart upload.
-            expires_in (int): Expiration time in seconds (default: 7200 = 2 hours).
-            download_weight (float): The download weight for the file (default is 1.0).
-
-        Returns:
-            dict: Multipart upload information including upload_id and parts.
-        """
-        params: dict[str, Any] = {
-            "file_path": file_path,
-            "part_count": part_count,
-            "expires_in": expires_in,
-            "download_weight": download_weight,
-        }
-        response_content = self._remote_post("put_file_start_multipart", params)
-        return json.loads(response_content.decode())
-
-    def _remote_put_file_complete_multipart(
-        self: Self,
-        upload_id: str,
-        parts: list[dict[str, Any]],
-    ) -> None:
-        """Complete a multipart upload.
-
-        Args:
-            upload_id (str): The upload ID from put_file_start_multipart.
-            parts (list): List of completed parts with part_number and etag.
-        """
-        params: dict[str, Any] = {
-            "upload_id": upload_id,
-            "parts": parts,
-        }
-        self._remote_post("put_file_complete_multipart", params)
-
-    def upload(
-        self: Self,
-        local_path: str | Path,
-        remote_path: str | None = None,
-        recursive: bool = True,
-        enable_multipart: bool = False,
-        multipart_threshold: int = 50 * 1024 * 1024,  # 50MB
-        chunk_size: int = 5 * 1024 * 1024,  # 5MB per chunk for multipart
-        auto_commit: bool = True,
-        download_weight: float = 1.0,
-    ) -> None:
-        """Upload a file or folder to the artifact.
-
-        Parameters
-        ----------
-        local_path: str | Path
-            Path to the file or folder to upload
-        remote_path: str | None
-            Destination path in the artifact. If None, uses the name of the local file/folder
-        recursive: bool
-            If True, upload folders recursively
-        enable_multipart: bool
-            If True, enable multipart upload for large files
-        multipart_threshold: int
-            File size threshold (in bytes) for using multipart upload
-        chunk_size: int
-            Chunk size (in bytes) for multipart upload
-        auto_commit: bool
-            If True, automatically commit the artifact after upload
-        download_weight: float
-            Download weight for the file (used for caching optimization)
-        """
-        local_path = Path(local_path)
-        if remote_path is None:
-            remote_path = local_path.name
-
-        # Normalize remote path
-        remote_path = self._normalize_path(remote_path)
-
-        if local_path.is_file():
-            # Upload single file
-            if auto_commit:
-                try:
-                    self._remote_edit(stage=True)
-                except HTTPError as e:
-                    # If already staged, that's fine - continue
-                    if "already" not in str(e).lower():
-                        raise
-
-            file_size = local_path.stat().st_size
-            use_multipart = enable_multipart or file_size >= multipart_threshold
-
-            if use_multipart and file_size > chunk_size:
-                self._upload_multipart(
-                    local_path, remote_path, chunk_size, download_weight
-                )
-            else:
-                self._upload_single(local_path, remote_path, download_weight)
-
-            if auto_commit:
-                try:
-                    self._remote_commit()
-                except Exception as e:
-                    # Check if the upload actually succeeded despite the commit error
-                    error_str = str(e)
-                    if "500 Server Error" in error_str and "commit" in error_str:
-                        # This is likely a commit error - check if upload actually succeeded
-                        if self.exists(remote_path):
-                            print(f"⚠️  Upload succeeded but commit failed: {e}")
-                            print(f"✅ File uploaded successfully to {remote_path}")
-                            return
-                    raise
-
-        elif local_path.is_dir():
-            # Upload folder
-            if auto_commit:
-                try:
-                    self._remote_edit(stage=True)
-                except HTTPError as e:
-                    # If already staged, that's fine - continue
-                    if "already" not in str(e).lower():
-                        raise
-
-            try:
-                files_to_upload = []
-                if recursive:
-                    for file_path in local_path.rglob("*"):
-                        if file_path.is_file():
-                            relative_path = file_path.relative_to(local_path)
-                            remote_file_path = f"{remote_path}/{relative_path}".strip(
-                                "/"
-                            )
-                            files_to_upload.append((file_path, remote_file_path))
-                else:
-                    for file_path in local_path.iterdir():
-                        if file_path.is_file():
-                            remote_file_path = f"{remote_path}/{file_path.name}".strip(
-                                "/"
-                            )
-                            files_to_upload.append((file_path, remote_file_path))
-
-                # Upload each file
-                for local_file_path, remote_file_path in files_to_upload:
-                    file_size = local_file_path.stat().st_size
-                    use_multipart = enable_multipart or file_size >= multipart_threshold
-
-                    if use_multipart and file_size > chunk_size:
-                        self._upload_multipart(
-                            local_file_path,
-                            remote_file_path,
-                            chunk_size,
-                            download_weight,
-                        )
-                    else:
-                        self._upload_single(
-                            local_file_path, remote_file_path, download_weight
-                        )
-
-                if auto_commit:
-                    try:
-                        self._remote_commit()
-                    except Exception as e:
-                        # Check if the upload actually succeeded despite the commit error
-                        error_str = str(e)
-                        if "500 Server Error" in error_str and "commit" in error_str:
-                            # This is likely a commit error - check if upload actually succeeded
-                            print(f"⚠️  Upload succeeded but commit failed: {e}")
-                            print(f"✅ Folder uploaded successfully to {remote_path}")
-                            return
-                        raise
-
-            except Exception as e:
-                raise IOError(f"Folder upload failed: {str(e)}") from e
-        else:
-            raise ValueError(f"Path is neither a file nor a directory: {local_path}")
-
-    def _upload_single(
-        self: Self,
-        local_path: Path,
-        remote_path: str,
-        download_weight: float = 1.0,
-    ) -> None:
-        """Upload a file using single upload."""
-        upload_url = self._remote_put_file_url(remote_path, download_weight)
-
-        with open(local_path, "rb") as f:
-            content = f.read()
-
-        response = requests.put(
-            upload_url,
-            data=content,
-            headers={
-                "Content-Type": "application/octet-stream",
-                "Content-Length": str(len(content)),
-            },
-            timeout=300,  # 5 minutes for large files
-        )
-        response.raise_for_status()
-
-    def _upload_multipart(
-        self: Self,
-        local_path: Path,
-        remote_path: str,
-        chunk_size: int,
-        download_weight: float = 1.0,
-    ) -> None:
-        """Upload a file using multipart upload (sequential for sync version)."""
-        # Calculate part count based on file size and chunk size
-        file_size = local_path.stat().st_size
-        part_count = math.ceil(file_size / chunk_size)
-
-        # Start multipart upload
-        try:
-            multipart_info = self._remote_put_file_start_multipart(
-                remote_path, part_count, download_weight=download_weight
-            )
-
-            upload_id = multipart_info["upload_id"]
-
-            # Handle different possible response structures
-            if "parts" in multipart_info:
-                parts_info = multipart_info["parts"]
-            elif "urls" in multipart_info:
-                # Alternative structure where URLs might be in a different field
-                parts_info = multipart_info["urls"]
-            else:
-                # If no parts/urls, try to generate part info from upload_id
-                # This might be a case where we need to make separate calls for each part URL
-                raise ValueError(
-                    f"Unexpected multipart response structure: {multipart_info}"
-                )
-
-        except Exception as e:
-            raise IOError(f"Failed to start multipart upload: {str(e)}") from e
-
-        completed_parts = []
-
-        try:
-            with open(local_path, "rb") as f:
-                for i, part_info in enumerate(parts_info):
-                    part_number = part_info.get("part_number", i + 1)
-
-                    # Handle different possible URL field names
-                    upload_url = None
-                    for url_field in [
-                        "upload_url",
-                        "url",
-                        "presigned_url",
-                        "uploadUrl",
-                    ]:
-                        if url_field in part_info:
-                            upload_url = part_info[url_field]
-                            break
-
-                    if not upload_url:
-                        raise KeyError(f"No upload URL found in part info: {part_info}")
-
-                    # Read chunk
-                    chunk_data = f.read(chunk_size)
-                    if not chunk_data:
-                        break
-
-                    # Upload part
-                    response = requests.put(
-                        upload_url,
-                        data=chunk_data,
-                        headers={
-                            "Content-Type": "application/octet-stream",
-                            "Content-Length": str(len(chunk_data)),
-                        },
-                        timeout=300,
-                    )
-                    response.raise_for_status()
-
-                    # Get ETag from response
-                    etag = response.headers.get("ETag", "").strip('"')
-                    completed_parts.append({"part_number": part_number, "etag": etag})
-
-            # Complete multipart upload
-            self._remote_put_file_complete_multipart(upload_id, completed_parts)
-
-        except Exception as e:
-            # If something goes wrong, we should ideally abort the multipart upload
-            # but the API doesn't seem to have an abort endpoint in the docs
-            raise IOError(f"Multipart upload failed: {str(e)}") from e
-
-    def _remote_list_contents(
-        self: Self,
-        dir_path: str | None = None,
-        limit: int = 1000,
-        version: str | None = None,
-    ) -> list[JsonType]:
-        """Lists files and directories within a specified path in the artifact.
-
-        Args:
-            dir_path (str | None): The directory path within the artifact to list.
-                If None, lists contents from the root of the artifact.
-            limit (int): The maximum number of items to return (default is 1000).
-            version (str | None): The version of the artifact to list files from.
-                If None, uses the latest committed version. Can be "stage".
-
-        Returns:
-            list[JsonType]: A list of items (files and directories) found at the path.
-                Each item is a dictionary with details like 'name', 'type', 'size'.
-        """
-        params: dict[str, Any] = {
-            "dir_path": dir_path,
-            "limit": limit,
-            "version": version,
-        }
-        response_content = self._remote_get("list_files", params)
-        return json.loads(response_content)
-
-    def _normalize_path(self: Self, path: str) -> str:
-        """Normalize the path by removing all leading slashes."""
-        return path.lstrip("/")
-=======
         """Commits the staged changes to the artifact."""
         return run_sync(self._async_artifact.commit(version, comment))
->>>>>>> d1744322
 
     @overload
     def cat(
@@ -692,71 +147,12 @@
         on_error: OnError | None = "raise",
         **kwargs: dict[str, Any],
     ) -> None:
-<<<<<<< HEAD
-        """Copy file(s) from path1 to path2 within the artifact
-
-        Parameters
-        ----------
-        path1: str
-            Source path
-        path2: str
-            Destination path
-        recursive: bool
-            If True and path1 is a directory, copy all its contents recursively
-        maxdepth: int or None
-            Maximum recursion depth when recursive=True
-        on_error: "raise" or "ignore"
-            What to do if a file is not found
-        """
-        try:
-            self._remote_edit(stage=True)
-        except HTTPError as e:
-            # If already staged, that's fine - continue
-            if "already" not in str(e).lower():
-                raise
-
-        # Handle recursive case
-        if recursive and self.isdir(path1):
-            files = self.find(path1, maxdepth=maxdepth, withdirs=False)
-            for src_path in files:
-                rel_path = src_path[len(path1) :].lstrip("/")
-                dest_path = f"{path2}/{rel_path}"
-                try:
-                    self._copy_single_file(src_path, dest_path)
-                except (FileNotFoundError, IOError, requests.RequestException) as e:
-                    if on_error == "raise":
-                        raise e
-        else:
-            # Copy a single file
-            self._copy_single_file(path1, path2)
-
-        try:
-            self._remote_commit()
-        except Exception as e:
-            # Check if the copy actually succeeded despite the commit error
-            error_str = str(e)
-            if "500 Server Error" in error_str and "commit" in error_str:
-                # This is likely a commit error - check if copy actually succeeded
-                if self.exists(path2):
-                    print(f"⚠️  Copy succeeded but commit failed: {e}")
-                    print(f"✅ Copied {path1} to {path2}")
-                    return
-            raise
-
-    def _copy_single_file(self, src: str, dst: str) -> None:
-        """Helper method to copy a single file"""
-        content = self.cat(src)
-        if content is not None:
-            with self.open(dst, mode="w", auto_commit=False) as f:
-                f.write(content)
-=======
         """Copy file(s) from path1 to path2 within the artifact"""
         return run_sync(
             self._async_artifact.copy(
                 path1, path2, recursive, maxdepth, on_error, **kwargs
             )
         )
->>>>>>> d1744322
 
     def cp(
         self: Self,
@@ -774,52 +170,8 @@
         recursive: bool = False,
         maxdepth: int | None = None,
     ) -> None:
-<<<<<<< HEAD
-        """Remove a file from the artifact
-
-        Parameters
-        ----------
-        path: str
-            Path to the file to remove
-        recursive: bool, optional
-            If True and path is a directory, remove all files under this directory
-        maxdepth: int or None, optional
-            Maximum recursion depth when recursive=True
-
-        Returns
-        -------
-        None
-        """
-        try:
-            self._remote_edit(stage=True)
-        except HTTPError as e:
-            # If already staged, that's fine - continue
-            if "already" not in str(e).lower():
-                raise
-
-        if recursive and self.isdir(path):
-            files = self.find(path, maxdepth=maxdepth, withdirs=False, detail=False)
-            for file_path in files:
-                self._remote_remove_file(self._normalize_path(file_path))
-        else:
-            self._remote_remove_file(self._normalize_path(path))
-
-        try:
-            self._remote_commit()
-        except Exception as e:
-            # Check if the removal actually succeeded despite the commit error
-            error_str = str(e)
-            if "500 Server Error" in error_str and "commit" in error_str:
-                # This is likely a commit error - check if removal actually succeeded
-                if not self.exists(path):
-                    print(f"⚠️  Removal succeeded but commit failed: {e}")
-                    print(f"✅ Removed {path}")
-                    return
-            raise
-=======
         """Remove file or directory"""
         return run_sync(self._async_artifact.rm(path, recursive, maxdepth))
->>>>>>> d1744322
 
     def created(self: Self, path: str) -> str | None:
         """Get the creation time of a file"""
@@ -931,70 +283,8 @@
         create_parents: bool = True,  # pylint: disable=unused-argument
         **kwargs: Any,  # pylint: disable=unused-argument
     ) -> None:
-<<<<<<< HEAD
-        """Create a directory
-
-        In S3-based file systems, directories don't exist natively.
-        We create a .keep file to establish the directory structure.
-
-        Parameters
-        ----------
-        path: str
-            Path to create
-        create_parents: bool
-            If True, create parent directories if they don't exist
-        """
-        # Normalize the path
-        path = self._normalize_path(path)
-        if not path.endswith("/"):
-            path += "/"
-
-        # Create .keep file to establish directory in S3
-        keep_file_path = f"{path}.keep"
-
-        try:
-            # Stage the artifact if needed
-            self._remote_edit(stage=True)
-        except HTTPError as e:
-            # If already staged, that's fine - continue
-            if "already" not in str(e).lower():
-                raise
-
-        try:
-            # Create an empty .keep file
-            upload_url = self._remote_put_file_url(keep_file_path, 1.0)
-
-            response = requests.put(
-                upload_url,
-                data=b"",  # Empty content
-                headers={
-                    "Content-Type": "application/octet-stream",
-                    "Content-Length": "0",
-                },
-                timeout=30,
-            )
-            response.raise_for_status()
-
-            # Try to commit
-            try:
-                self._remote_commit()
-            except Exception as e:
-                # Check if the directory creation actually succeeded despite the commit error
-                error_str = str(e)
-                if "500 Server Error" in error_str and "commit" in error_str:
-                    # This is likely a commit error - check if creation actually succeeded
-                    if self.exists(keep_file_path):
-                        print(f"⚠️  Directory created but commit failed: {e}")
-                        print(f"✅ Directory created successfully at {path}")
-                        return
-                raise
-
-        except Exception as e:
-            raise IOError(f"Failed to create directory {path}: {str(e)}") from e
-=======
         """Create a directory"""
         return run_sync(self._async_artifact.mkdir(path, create_parents, **kwargs))
->>>>>>> d1744322
 
     def makedirs(
         self: Self,  # pylint: disable=unused-argument
