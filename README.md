# Hypha Artifact

A Python library for interacting with [Hypha](https://github.com/amun-ai/hypha) artifacts, providing both synchronous and asynchronous APIs for file operations in Hypha workspaces.

This python package provide a convenient way to interact with [hypha artifacts api](https://docs.amun.ai/#/artifact-manager). Allows you to perform file operations on remote artifacts as if you are working with local files.

## What are Hypha Artifacts?

An **artifact** is a folder-like container that represents a project, application, dataset, or any organized collection of files with associated metadata. Think of it as a smart directory that can be shared, versioned, and searched across different environments.

### Key Characteristics

- **Folder-like Structure**: Contains an arbitrary number of files and subdirectories, just like a regular filesystem folder
- **Rich Metadata**: Each artifact has searchable metadata (name, description, tags, etc.) stored in a SQL database for efficient discovery
- **Cloud Storage**: Files are stored in S3-compatible storage with organized prefixes for scalability and performance
- **Cross-Platform Access**: Can be accessed from anywhere with proper credentials, enabling seamless collaboration

### Common Use Cases

**🤖 Machine Learning & AI**
- Store model weights, configurations, and training checkpoints
- Version datasets and preprocessing pipelines
- Share experiment results and analysis notebooks

**📊 Data Science & Research**
- Organize research datasets with rich metadata
- Share reproducible analysis workflows
- Store and version data processing scripts

**🚀 Application Development**
- Store application assets (images, configs, static files)
- Version control for application builds and releases
- Share resources across development teams

**📚 Documentation & Collaboration**
- Centralized project documentation and resources
- Shared workspace for team collaboration
- Educational materials and tutorials

**🔬 Scientific Computing**
- Store simulation results and parameters
- Share computational workflows and environments
- Archive experimental data with metadata

### Performance Features

**🚀 Multipart Upload Support**
- Automatic multipart upload for files over 100MB
- Parallel chunk upload in async mode for faster transfers
- Configurable chunk sizes and thresholds
- Efficient handling of very large files (GB+)

**⚡ Concurrent Operations**
- Async version supports parallel file operations
- Batch folder uploads with concurrent file transfers
- Optimized for high-throughput data workflows

### Example Artifact Structure

```
my-ml-project/                 # Artifact name
├── metadata                   # Stored in SQL database
│   ├── name: "my-ml-project"
│   ├── description: "Image classification model"
│   ├── tags: ["ml", "vision", "pytorch"]
│   └── created_by: "researcher@lab.edu"
└── files/                     # Stored in S3 with prefix
    ├── model.pth              # Trained model weights
    ├── config.yaml            # Model configuration
    ├── dataset/               # Training data
    │   ├── train/
    │   └── test/
    ├── notebooks/             # Analysis notebooks
    │   └── training.ipynb
    └── README.md              # Documentation
```

With this library, you can interact with artifacts using familiar file operations, making it easy to integrate cloud storage into your existing workflows.

## Installation

```bash
pip install hypha-artifact
```

## Quick Start

### Synchronous Version

```python
from hypha_artifact import HyphaArtifact

# Initialize with your credentials
artifact = HyphaArtifact(
    artifact_id="my-artifact",
    workspace="your-workspace-id", 
    token="your-workspace-token"
)

# Stage changes to the artifact
artifact.edit(stage=True)

# Create and write to a file
with artifact.open("hello.txt", "w") as f:
    f.write("Hello, Hypha!")

# Commit the changes with a comment
artifact.commit(comment="Added hello.txt")

# Read file content
content = artifact.cat("hello.txt")
print(content)  # Output: Hello, Hypha!

# List files in the artifact
files = artifact.ls("/")
print([f["name"] for f in files])

# Check if file exists
if artifact.exists("hello.txt"):
    print("File exists!")

# Stage changes for copying a file
artifact.edit(stage=True)
artifact.copy("hello.txt", "hello_copy.txt")
artifact.commit(comment="Copied hello.txt")

# Stage changes for removing a file
artifact.edit(stage=True)
artifact.rm("hello_copy.txt")
artifact.commit(comment="Removed hello_copy.txt")
```

### Asynchronous Version (Recommended)

```python
import asyncio
from hypha_artifact import AsyncHyphaArtifact

async def main():
    # Initialize and use as context manager
    async with AsyncHyphaArtifact(
        artifact_id="my-artifact",
        workspace="your-workspace-id", 
        token="your-workspace-token"
    ) as artifact:
        
        # Stage changes to the artifact
        await artifact.edit(stage=True)
        
        # Create and write to a file
        async with artifact.open("hello.txt", "w") as f:
            await f.write("Hello, Hypha!")
            
        # Commit the changes with a comment
        await artifact.commit(comment="Added hello.txt")
        
        # Read file content
        content = await artifact.cat("hello.txt")
        print(content)  # Output: Hello, Hypha!
        
        # List files in the artifact
        files = await artifact.ls("/")
        print([f["name"] for f in files])
        
        # Check if file exists
        if await artifact.exists("hello.txt"):
            print("File exists!")
        
        # Stage, copy, and commit
        await artifact.edit(stage=True)
        await artifact.copy("hello.txt", "hello_copy.txt")
        await artifact.commit(comment="Copied hello.txt")
        
        # Stage, remove, and commit
        await artifact.edit(stage=True)
        await artifact.rm("hello_copy.txt")
        await artifact.commit(comment="Removed hello_copy.txt")

# Run the async function
asyncio.run(main())
```

## API Reference

### Synchronous API

The `HyphaArtifact` class provides synchronous file operations:

#### Initialization

```python
HyphaArtifact(artifact_id: str, workspace: str, token: str)
```

#### File Operations

- **`open(path: str, mode: str)`** - Open a file for reading/writing
- **`cat(path: str) -> str`** - Read entire file content
- **`ls(path: str, detail: bool = True) -> list`** - List files and directories
- **`exists(path: str) -> bool`** - Check if file exists
- **`copy(source: str, destination: str)`** - Copy a file
- **`rm(path: str)`** - Remove a file

#### Upload Operations

- **`upload(local_path, remote_path="", recursive=True, enable_multipart=False, ...)`** - Upload files or folders with multipart support

#### Example Usage

```python
from hypha_artifact import HyphaArtifact

# Initialize artifact
artifact = HyphaArtifact("my-data", "workspace-123", "token-456")

# Stage changes before writing
artifact.edit(stage=True)

# Create a new file
with artifact.open("data.txt", "w") as f:
    f.write("Important data\nLine 2\nLine 3")

# Commit the changes
artifact.commit(comment="Added data.txt")

# Read partial content
with artifact.open("data.txt", "r") as f:
    first_10_chars = f.read(10)
    print(first_10_chars)  # "Important "

# List all files with details
files = artifact.ls("/", detail=True)
for file_info in files:
    print(f"Name: {file_info['name']}, Size: {file_info.get('size', 'N/A')}")

# List just file names
file_names = artifact.ls("/", detail=False)
print("Files:", file_names)

# Complete workflow
source_file = "source.txt"
backup_file = "backup.txt"

# Stage, create, and commit the source file
artifact.edit(stage=True)
with artifact.open(source_file, "w") as f:
    f.write("This is my source content")
artifact.commit(comment="Created source file")

# Verify and backup
if artifact.exists(source_file):
    artifact.edit(stage=True)
    artifact.copy(source_file, backup_file)
    artifact.commit(comment="Created backup")
    print("Backup created successfully")

# Clean up
artifact.edit(stage=True)
artifact.rm(backup_file)
<<<<<<< HEAD

# Upload Operations Examples

# Upload a large file with multipart support
artifact.upload(
    "large_dataset.zip",
    "/datasets/large_dataset.zip",
    enable_multipart=True,
    chunk_size=10*1024*1024  # 10MB chunks
)

# Upload an entire project folder
artifact.upload(
    "./my-project",
    "/projects/my-project",
    recursive=True,
    enable_multipart=True,  # For large files in the folder
    multipart_threshold=50*1024*1024  # 50MB threshold
)
=======
artifact.commit(comment="Removed backup")
>>>>>>> d1744322
```

### Asynchronous API

The `AsyncHyphaArtifact` class provides asynchronous file operations for better performance in async applications:

#### Initialization

```python
from hypha_artifact import AsyncHyphaArtifact

async_artifact = AsyncHyphaArtifact(
    artifact_id="my-artifact",
    workspace="workspace-id",
    token="your-token"
)
```

#### Async File Operations

All methods are async versions of the synchronous API:

- **`await open(path: str, mode: str)`** - Open a file asynchronously
- **`await cat(path: str) -> str`** - Read entire file content
- **`await ls(path: str, detail: bool = True) -> list`** - List files and directories  
- **`await exists(path: str) -> bool`** - Check if file exists
- **`await copy(source: str, destination: str)`** - Copy a file
- **`await rm(path: str)`** - Remove a file

#### Context Manager Support

```python
import asyncio
from hypha_artifact import AsyncHyphaArtifact

async def main():
    # Method 1: Manual connection management
    artifact = AsyncHyphaArtifact("my-workspace/my-artifact", token="token")
    
    await artifact.edit(stage=True)
    async with artifact.open("async_file.txt", "w") as f:
        await f.write("Async content")
    await artifact.commit(comment="Added async_file.txt")
    
    content = await artifact.cat("async_file.txt")
    print(content)
    
    # Method 2: Context manager for the entire artifact
    async with AsyncHyphaArtifact("my-artifact", "workspace", "token") as artifact:
        # Stage, create, and commit
        await artifact.edit(stage=True)
        async with artifact.open("test.txt", "w") as f:
            await f.write("Test content")
        await artifact.commit(comment="Added test.txt")
        
        # List files
        files = await artifact.ls("/")
        print("Files:", [f["name"] for f in files])
        
        # Check existence
        exists = await artifact.exists("test.txt")
        print(f"File exists: {exists}")
        
        # Stage, copy, and commit
        await artifact.edit(stage=True)
        await artifact.copy("test.txt", "test_copy.txt") 
        await artifact.commit(comment="Copied test.txt")

        # Stage, remove, and commit
        await artifact.edit(stage=True)
        await artifact.rm("test_copy.txt")
<<<<<<< HEAD
        
        # Upload large files with parallel multipart support
        await artifact.upload(
            "large_model.bin",
            "/models/large_model.bin",
            enable_multipart=True,
            max_parallel_uploads=8,  # Upload parts in parallel
            chunk_size=20*1024*1024  # 20MB chunks
        )
        
        # Upload folders with concurrent file uploads
        await artifact.upload(
            "./dataset",
            "/data/dataset",
            enable_multipart=True,
            max_parallel_uploads=4
        )
=======
        await artifact.commit(comment="Removed test_copy.txt")
>>>>>>> d1744322

# Run the async function
asyncio.run(main())
```

#### Async Workflow Example

```python
import asyncio
from hypha_artifact import AsyncHyphaArtifact

async def process_files():
    async with AsyncHyphaArtifact("data-processing", "workspace", "token") as artifact:
        
        # Stage changes before creating files
        await artifact.edit(stage=True)

        # Create multiple files concurrently
        tasks = []
        for i in range(5):
            async def create_file(index):
                async with artifact.open(f"file_{index}.txt", "w") as f:
                    await f.write(f"Content for file {index}")
            
            tasks.append(create_file(i))
        
        await asyncio.gather(*tasks)

        # Commit all changes at once
        await artifact.commit(comment="Added 5 files concurrently")
        
        # List all created files
        files = await artifact.ls("/", detail=False)
        print("Created files:", files)
        
        # Read and process files
        for filename in files:
            if filename.startswith("file_"):
                content = await artifact.cat(filename)
                print(f"{filename}: {content}")

asyncio.run(process_files())
```

## Command Line Interface (CLI)

The `hypha-artifact` package includes a comprehensive CLI tool for managing artifacts from the command line:

```bash
# Install with CLI support
pip install hypha-artifact

# Upload files and folders
hypha-artifact --artifact-id=my-data upload local-file.txt /remote/path/
hypha-artifact --artifact-id=my-data upload ./my-project /projects/

# List and manage files
hypha-artifact --artifact-id=my-data ls /
hypha-artifact --artifact-id=my-data cat /data.txt
hypha-artifact --artifact-id=my-data rm /old-file.txt

# Large file support with multipart upload
hypha-artifact --artifact-id=my-data upload --enable-multipart large-file.zip /data/
```

For complete CLI documentation including all commands, options, and examples, see the [CLI Documentation](docs/CLI.md).

## Advanced Usage

### Partial File Reading

Both APIs support reading specific amounts of data:

```python
# Synchronous
with artifact.open("large_file.txt", "r") as f:
    chunk = f.read(1024)  # Read first 1KB

# Asynchronous  
async with artifact.open("large_file.txt", "r") as f:
    chunk = await f.read(1024)  # Read first 1KB
```

### Error Handling

```python
from hypha_artifact import HyphaArtifact

artifact = HyphaArtifact("my-artifact", "workspace", "token")

try:
    # Try to read a non-existent file
    content = artifact.cat("non_existent.txt")
except Exception as e:
    print(f"Error reading file: {e}")

# Always check existence first
if artifact.exists("my_file.txt"):
    content = artifact.cat("my_file.txt")
else:
    print("File not found")
```

## Integration with Hypha

This library is designed to work seamlessly with [Hypha](https://github.com/amun-ai/hypha), a platform for building and deploying AI services. Artifacts provide persistent storage for your Hypha applications.

For comprehensive information about Hypha's artifact management system, including:
- Advanced configuration options
- Authentication methods  
- Workspace management
- API endpoints and specifications
- Security considerations

Please refer to the official [Hypha Artifact Manager Documentation](https://docs.amun.ai/#/artifact-manager).

## Requirements

- Python 3.7+
- Valid Hypha workspace credentials
- Network access to Hypha services

## Contributing

Contributions are welcome! Please feel free to submit issues and pull requests.

## License

This project is licensed under the MIT License - see the [LICENSE](LICENSE) file for details.<|MERGE_RESOLUTION|>--- conflicted
+++ resolved
@@ -257,7 +257,7 @@
 # Clean up
 artifact.edit(stage=True)
 artifact.rm(backup_file)
-<<<<<<< HEAD
+artifact.commit(comment="Removed backup")
 
 # Upload Operations Examples
 
@@ -277,9 +277,6 @@
     enable_multipart=True,  # For large files in the folder
     multipart_threshold=50*1024*1024  # 50MB threshold
 )
-=======
-artifact.commit(comment="Removed backup")
->>>>>>> d1744322
 ```
 
 ### Asynchronous API
@@ -351,7 +348,7 @@
         # Stage, remove, and commit
         await artifact.edit(stage=True)
         await artifact.rm("test_copy.txt")
-<<<<<<< HEAD
+        await artifact.commit(comment="Removed test_copy.txt")
         
         # Upload large files with parallel multipart support
         await artifact.upload(
@@ -369,9 +366,6 @@
             enable_multipart=True,
             max_parallel_uploads=4
         )
-=======
-        await artifact.commit(comment="Removed test_copy.txt")
->>>>>>> d1744322
 
 # Run the async function
 asyncio.run(main())
